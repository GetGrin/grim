--- conflicted
+++ resolved
@@ -568,14 +568,11 @@
         let mut head = self.chain.head().unwrap();
         let mut current_hash = head.prev_block_h;
         loop {
-<<<<<<< HEAD
-=======
             // Stop main loop on stratum stop.
             if stop_state.is_stopped() {
                 panic_any("Stopped");
             }
 
->>>>>>> eb898da2
             // get the latest chain state
             head = self.chain.head().unwrap();
             let latest_hash = head.last_block_h;
@@ -649,48 +646,7 @@
                             stop_state: Arc<StratumStopState>) {
     info!("Start tokio stratum server");
 
-<<<<<<< HEAD
-    let state_to_check = stop_state.clone();
-
-    let task = async move {
-        let mut listener = TcpListener::bind(&listen_addr).await.unwrap_or_else(|_| {
-            panic!("Stratum: Failed to bind to listen address {}", listen_addr)
-        });
-        let state_socket = &stop_state.clone();
-        let server = listener
-            .incoming()
-            .filter_map(|s| async { s.map_err(|e| error!("accept error = {:?}", e)).ok() })
-            .for_each(move |socket| {
-                let handler = handler.clone();
-                async move {
-                    // Stop listener on node server stop.
-                    if state_socket.is_stopped() {
-                        panic_any("Stopped");
-                    }
-                    // Spawn a task to process the connection
-                    let (tx, mut rx) = mpsc::unbounded();
-
-                    let worker_id = handler.workers.add_worker(tx);
-                    info!("Worker {} connected", worker_id);
-
-                    let framed = Framed::new(socket, LinesCodec::new());
-                    let (mut writer, mut reader) = framed.split();
-
-                    let h = handler.clone();
-                    let read = async move {
-                        while let Some(line) = reader
-                            .try_next()
-                            .await
-                            .map_err(|e| error!("error reading line: {}", e))?
-                        {
-                            let request = serde_json::from_str(&line)
-                                .map_err(|e| error!("error serializing line: {}", e))?;
-                            let resp = h.handle_rpc_requests(request, worker_id);
-                            h.workers.send_to(worker_id, resp);
-                        }
-=======
     let state_check = stop_state.clone();
->>>>>>> eb898da2
 
     // let task = async move {
     //
@@ -783,35 +739,12 @@
             thread::spawn(move || {
                 let _ = TcpStream::connect(listen_addr).unwrap();
             });
-<<<<<<< HEAD
-        server.await
-    };
-
-    let mut rt = Runtime::new().unwrap();
-    rt.spawn(check_stop_state(state_to_check, listen_addr));
-    rt.block_on(task);
-}
-
-async fn check_stop_state(stop_state: Arc<StopState>, listen_addr: SocketAddr) {
-    loop {
-        // Ping stratum socket on stop to handle TcpListener unbind.
-        if stop_state.is_stopped() {
-            thread::spawn(move || {
-                let _ = TcpStream::connect(listen_addr).unwrap();
-            });
             break;
         }
         thread::sleep(Duration::from_millis(1000));
     }
 }
-=======
-            break;
-        }
-        thread::sleep(Duration::from_millis(1000));
-    }
-}
-
->>>>>>> eb898da2
+
 
 // ----------------------------------------
 // Worker Object - a connected stratum client - a miner, pool, proxy, etc...
